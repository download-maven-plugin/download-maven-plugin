--- conflicted
+++ resolved
@@ -280,7 +280,6 @@
     @Parameter(property = "preemptiveAuth", defaultValue = "false")
     private boolean preemptiveAuth;
 
-<<<<<<< HEAD
     private static final PoolingHttpClientConnectionManager CONN_POOL;
 
     /**
@@ -313,12 +312,11 @@
                 TimeUnit.MINUTES);
     }
 
-=======
-    
+
     /**
      * Ensures that the output directory does not contain unresolved path variables, i.e. when running without a pom.xml.
      * If unresolved path variables are detected, set the output directory to the current working directory.
-     * 
+     *
      * @since 1.7.2
      * @throws MojoExecutionException If the current working directory could not be resolved. This should never happen.
      */
@@ -333,8 +331,7 @@
         }
       }
     }
-    
->>>>>>> 0f0eceb8
+
     /**
      * Method call when the mojo is executed for the first time.
      *
@@ -368,15 +365,7 @@
             throw new MojoFailureException("retries must be at least 1");
         }
 
-<<<<<<< HEAD
         final Optional<DownloadCache> cache;
-=======
-        // PREPARE
-        adjustOutputDirectory();
-        if (this.outputFileName == null) {
-            this.outputFileName = FileNameUtils.getOutputFileName(this.uri);
-        }
->>>>>>> 0f0eceb8
         if (!this.skipCache) {
             if (this.cacheDirectory == null) {
                 this.cacheDirectory = new File(this.session.getLocalRepository()
@@ -394,14 +383,8 @@
             cache = Optional.empty();
         }
 
-        if (outputDirectory.exists() && !outputDirectory.isDirectory())
-        {
-            throw new MojoExecutionException("outputDirectory is not a directory: " + outputDirectory.getAbsolutePath());
-        } else {
-            outputDirectory.mkdirs();
-        }
-
         // PREPARE
+        adjustOutputDirectory();
         if (this.outputFileName == null) {
             this.outputFileName = FileNameUtils.getOutputFileName(this.uri);
         }
